--- conflicted
+++ resolved
@@ -18,16 +18,8 @@
 
 use std::sync::Arc;
 
-<<<<<<< HEAD
+use crate::ChainInfo;
 use futures::{FutureExt, SinkExt, channel::{mpsc, oneshot}};
-=======
-use crate::ChainInfo;
-use futures::{
-	channel::{mpsc, oneshot},
-	FutureExt, SinkExt,
-};
-use jsonrpc_core::MetaIoHandler;
->>>>>>> b9d86e1e
 use manual_seal::EngineCommand;
 use sc_client_api::{
 	backend::{self, Backend},
@@ -119,16 +111,9 @@
 	/// 		let response = node.rpc_handler()
 	/// 		.handle_request_sync(request, Default::default());
 	/// ```
-<<<<<<< HEAD
 	// pub fn rpc_handler(&self) -> Arc<MetaIoHandler<sc_rpc::Metadata, sc_rpc_server::RpcMiddleware>> {
 	pub fn rpc_handler(&self) {
 		todo!("not ported to jsonrpsee yet");
-=======
-	pub fn rpc_handler(
-		&self,
-	) -> Arc<MetaIoHandler<sc_rpc::Metadata, sc_rpc_server::RpcMiddleware>> {
-		self.rpc_handler.clone()
->>>>>>> b9d86e1e
 	}
 
 	/// Return a reference to the Client
