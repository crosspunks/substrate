// This file is part of Substrate.

// Copyright (C) 2020-2021 Parity Technologies (UK) Ltd.
// SPDX-License-Identifier: Apache-2.0

// Licensed under the Apache License, Version 2.0 (the "License");
// you may not use this file except in compliance with the License.
// You may obtain a copy of the License at
//
// 	http://www.apache.org/licenses/LICENSE-2.0
//
// Unless required by applicable law or agreed to in writing, software
// distributed under the License is distributed on an "AS IS" BASIS,
// WITHOUT WARRANTIES OR CONDITIONS OF ANY KIND, either express or implied.
// See the License for the specific language governing permissions and
// limitations under the License.

//! # Remote Externalities
//!
//! An equivalent of `sp_io::TestExternalities` that can load its state from a remote substrate
//! based chain, or a local state snapshot file.

use codec::{Decode, Encode};

use jsonrpsee::{
	proc_macros::rpc,
	types::{traits::Client, v2::ParamsSer as Params, Error as RpcError},
	ws_client::{WsClient, WsClientBuilder},
};

use log::*;
use serde::de::DeserializeOwned;
use serde_json::to_value;
use sp_core::{
	hashing::twox_128,
	hexdisplay::HexDisplay,
	storage::{StorageData, StorageKey},
};
pub use sp_io::TestExternalities;
use sp_runtime::traits::Block as BlockT;
use std::{
	fs,
	path::{Path, PathBuf},
};

pub mod rpc_api;

type KeyPair = (StorageKey, StorageData);

const LOG_TARGET: &str = "remote-ext";
const DEFAULT_TARGET: &str = "wss://rpc.polkadot.io:443";
const BATCH_SIZE: usize = 1000;

#[rpc(client)]
pub trait RpcApi<Hash> {
	#[method(name = "state_getStorage")]
	fn get_storage(
		&self,
		prefix: StorageKey,
		hash: Option<Hash>,
	) -> Result<StorageData, RpcError>;

	#[method(name = "state_getKeysPaged")]
	fn get_keys_paged(
		&self,
		prefix: Option<StorageKey>,
		count: u32,
		start_key: Option<StorageKey>,
		hash: Option<Hash>,
	) -> Result<Vec<StorageKey>, RpcError>;

	#[method(name = "chain_getFinalizedHead")]
	fn finalized_head(&self) -> Result<Hash, RpcError>;
}

/// The execution mode.
#[derive(Clone)]
pub enum Mode<B: BlockT> {
	/// Online.
	Online(OnlineConfig<B>),
	/// Offline. Uses a state snapshot file and needs not any client config.
	Offline(OfflineConfig),
}

impl<B: BlockT> Default for Mode<B> {
	fn default() -> Self {
		Mode::Online(OnlineConfig::default())
	}
}

/// Configuration of the offline execution.
///
/// A state snapshot config must be present.
#[derive(Clone)]
pub struct OfflineConfig {
	/// The configuration of the state snapshot file to use. It must be present.
	pub state_snapshot: SnapshotConfig,
}

/// Description of the transport protocol (for online execution).
#[derive(Debug)]
pub struct Transport {
	uri: String,
	client: Option<WsClient>,
}

impl Clone for Transport {
	fn clone(&self) -> Self {
		Self { uri: self.uri.clone(), client: None }
	}
}

impl From<String> for Transport {
	fn from(t: String) -> Self {
		Self { uri: t, client: None }
	}
}

/// Configuration of the online execution.
///
/// A state snapshot config may be present and will be written to in that case.
#[derive(Clone)]
pub struct OnlineConfig<B: BlockT> {
	/// The block hash at which to get the runtime state. Will be latest finalized head if not
	/// provided.
	pub at: Option<B::Hash>,
	/// An optional state snapshot file to WRITE to, not for reading. Not written if set to `None`.
	pub state_snapshot: Option<SnapshotConfig>,
	/// The pallets to scrape. If empty, entire chain state will be scraped.
	pub pallets: Vec<String>,
	/// Transport config.
	pub transport: Transport,
}

impl<B: BlockT> OnlineConfig<B> {
	/// Return rpc (ws) client.
	fn rpc_client(&self) -> &WsClient {
		self.transport
			.client
			.as_ref()
			.expect("ws client must have been initialized by now; qed.")
	}
}

impl<B: BlockT> Default for OnlineConfig<B> {
	fn default() -> Self {
		Self {
			transport: Transport { uri: DEFAULT_TARGET.to_owned(), client: None },
			at: None,
			state_snapshot: None,
			pallets: vec![],
		}
	}
}

/// Configuration of the state snapshot.
#[derive(Clone)]
pub struct SnapshotConfig {
	/// The path to the snapshot file.
	pub path: PathBuf,
}

impl SnapshotConfig {
	pub fn new<P: Into<PathBuf>>(path: P) -> Self {
		Self { path: path.into() }
	}
}

impl Default for SnapshotConfig {
	fn default() -> Self {
		Self { path: Path::new("SNAPSHOT").into() }
	}
}

/// Builder for remote-externalities.
<<<<<<< HEAD
pub struct Builder<B: BlockT + DeserializeOwned> {
	/// Custom key-pairs to be injected into the externalities.
	inject: Vec<KeyPair>,
=======
pub struct Builder<B: BlockT> {
	/// Custom key-pairs to be injected into the externalities. The *hashed* keys and values must
	/// be given.
	hashed_key_values: Vec<KeyPair>,
>>>>>>> 9d01cac4
	/// Storage entry key prefixes to be injected into the externalities. The *hashed* prefix must
	/// be given.
	hashed_prefixes: Vec<Vec<u8>>,
	/// Storage entry keys to be injected into the externalities. The *hashed* key must be given.
	hashed_keys: Vec<Vec<u8>>,
	/// The keys that will be excluded from the final externality. The *hashed* key must be given.
	hashed_blacklist: Vec<Vec<u8>>,
	/// connectivity mode, online or offline.
	mode: Mode<B>,
}

// NOTE: ideally we would use `DefaultNoBound` here, but not worth bringing in frame-support for
// that.
impl<B: BlockT + DeserializeOwned> Default for Builder<B> {
	fn default() -> Self {
		Self {
			mode: Default::default(),
			hashed_key_values: Default::default(),
			hashed_prefixes: Default::default(),
			hashed_keys: Default::default(),
			hashed_blacklist: Default::default(),
		}
	}
}

// Mode methods
impl<B: BlockT + DeserializeOwned> Builder<B> {
	fn as_online(&self) -> &OnlineConfig<B> {
		match &self.mode {
			Mode::Online(config) => &config,
			_ => panic!("Unexpected mode: Online"),
		}
	}

	fn as_online_mut(&mut self) -> &mut OnlineConfig<B> {
		match &mut self.mode {
			Mode::Online(config) => config,
			_ => panic!("Unexpected mode: Online"),
		}
	}
}

// RPC methods
impl<B: BlockT + DeserializeOwned> Builder<B> {
	async fn rpc_get_storage(
		&self,
		key: StorageKey,
		maybe_at: Option<B::Hash>,
	) -> Result<StorageData, &'static str> {
		trace!(target: LOG_TARGET, "rpc: get_storage");
		self.as_online().rpc_client().get_storage(key, maybe_at)
			.await
			.map_err(|e| {
				error!("Error = {:?}", e);
				"rpc get_storage failed."
			})
	}
	/// Get the latest finalized head.
	async fn rpc_get_head(&self) -> Result<B::Hash, &'static str> {
		trace!(target: LOG_TARGET, "rpc: finalized_head");
		self.as_online().rpc_client().finalized_head()
			.await
			.map_err(|e| {
				error!("Error = {:?}", e);
				"rpc finalized_head failed."
			})
	}

	/// Get all the keys at `prefix` at `hash` using the paged, safe RPC methods.
	async fn get_keys_paged(
		&self,
		prefix: StorageKey,
		at: B::Hash,
	) -> Result<Vec<StorageKey>, &'static str> {
		const PAGE: u32 = 512;
		let mut last_key: Option<StorageKey> = None;
		let mut all_keys: Vec<StorageKey> = vec![];
		let keys = loop {
			let page =
				self.as_online().rpc_client().get_keys_paged(
				Some(prefix.clone()),
				PAGE,
				last_key.clone(),
				Some(at),
			)
			.await
			.map_err(|e| {
				error!(target: LOG_TARGET, "Error = {:?}", e);
				"rpc get_keys failed"
			})?;
			let page_len = page.len();
			all_keys.extend(page);

			if page_len < PAGE as usize {
				debug!(target: LOG_TARGET, "last page received: {}", page_len);
				break all_keys
			} else {
				let new_last_key =
					all_keys.last().expect("all_keys is populated; has .last(); qed");
				debug!(
					target: LOG_TARGET,
					"new total = {}, full page received: {:?}",
					all_keys.len(),
					HexDisplay::from(new_last_key)
				);
				last_key = Some(new_last_key.clone());
			}
		};

		Ok(keys)
	}

	/// Synonym of `rpc_get_pairs_unsafe` that uses paged queries to first get the keys, and then
	/// map them to values one by one.
	///
	/// This can work with public nodes. But, expect it to be darn slow.
	pub(crate) async fn rpc_get_pairs_paged(
		&self,
		prefix: StorageKey,
		at: B::Hash,
	) -> Result<Vec<KeyPair>, &'static str> {
		let keys = self.get_keys_paged(prefix, at).await?;
		let keys_count = keys.len();
		debug!(target: LOG_TARGET, "Querying a total of {} keys", keys.len());

		let mut key_values: Vec<KeyPair> = vec![];
		let client = self.as_online().rpc_client();
		for chunk_keys in keys.chunks(BATCH_SIZE) {
			let batch = chunk_keys
				.iter()
				.cloned()
				.map(|key| {
					(
						"state_getStorage",
						Some(Params::Array(vec![
							to_value(key).expect("json serialization will work; qed."),
							to_value(at).expect("json serialization will work; qed."),
						])),
					)
				})
				.collect::<Vec<_>>();
			let values = client.batch_request::<Option<StorageData>>(batch).await.map_err(|e| {
				log::error!(
					target: LOG_TARGET,
					"failed to execute batch: {:?}. Error: {:?}",
					chunk_keys,
					e
				);
				"batch failed."
			})?;
			assert_eq!(chunk_keys.len(), values.len());
			for (idx, key) in chunk_keys.into_iter().enumerate() {
				let maybe_value = values[idx].clone();
				let value = maybe_value.unwrap_or_else(|| {
					log::warn!(target: LOG_TARGET, "key {:?} had none corresponding value.", &key);
					StorageData(vec![])
				});
				key_values.push((key.clone(), value));
				if key_values.len() % (10 * BATCH_SIZE) == 0 {
					let ratio: f64 = key_values.len() as f64 / keys_count as f64;
					debug!(
						target: LOG_TARGET,
						"progress = {:.2} [{} / {}]",
						ratio,
						key_values.len(),
						keys_count,
					);
				}
			}
		}

		Ok(key_values)
	}
}

// Internal methods
impl<B: BlockT + DeserializeOwned> Builder<B> {
	/// Save the given data as state snapshot.
	fn save_state_snapshot(&self, data: &[KeyPair], path: &Path) -> Result<(), &'static str> {
		debug!(target: LOG_TARGET, "writing to state snapshot file {:?}", path);
		fs::write(path, data.encode()).map_err(|_| "fs::write failed.")?;
		Ok(())
	}

	/// initialize `Self` from state snapshot. Panics if the file does not exist.
	fn load_state_snapshot(&self, path: &Path) -> Result<Vec<KeyPair>, &'static str> {
		info!(target: LOG_TARGET, "scraping key-pairs from state snapshot {:?}", path);
		let bytes = fs::read(path).map_err(|_| "fs::read failed.")?;
		Decode::decode(&mut &*bytes).map_err(|_| "decode failed")
	}

	/// Build `Self` from a network node denoted by `uri`.
	async fn load_remote(&self) -> Result<Vec<KeyPair>, &'static str> {
		let config = self.as_online();
		let at = self
			.as_online()
			.at
			.expect("online config must be initialized by this point; qed.")
			.clone();
		info!(target: LOG_TARGET, "scraping key-pairs from remote @ {:?}", at);

		let mut keys_and_values = if config.pallets.len() > 0 {
			let mut filtered_kv = vec![];
			for f in config.pallets.iter() {
				let hashed_prefix = StorageKey(twox_128(f.as_bytes()).to_vec());
				let module_kv = self.rpc_get_pairs_paged(hashed_prefix.clone(), at).await?;
				info!(
					target: LOG_TARGET,
					"downloaded data for module {} (count: {} / prefix: {:?}).",
					f,
					module_kv.len(),
					HexDisplay::from(&hashed_prefix),
				);
				filtered_kv.extend(module_kv);
			}
			filtered_kv
		} else {
			info!(target: LOG_TARGET, "downloading data for all pallets.");
			self.rpc_get_pairs_paged(StorageKey(vec![]), at).await?
		};

		for prefix in &self.hashed_prefixes {
			debug!(
				target: LOG_TARGET,
				"adding data for hashed prefix: {:?}",
				HexDisplay::from(prefix)
			);
			let additional_key_values =
				self.rpc_get_pairs_paged(StorageKey(prefix.to_vec()), at).await?;
			keys_and_values.extend(additional_key_values);
		}

		for key in &self.hashed_keys {
			let key = StorageKey(key.to_vec());
			debug!(target: LOG_TARGET, "adding data for hashed key: {:?}", HexDisplay::from(&key));
			let value = self.rpc_get_storage(key.clone(), Some(at)).await?;
			keys_and_values.push((key, value));
		}

		Ok(keys_and_values)
	}

	pub(crate) async fn init_remote_client(&mut self) -> Result<(), &'static str> {
		let mut online = self.as_online_mut();
		debug!(target: LOG_TARGET, "initializing remote client to {:?}", online.transport.uri);

		// First, initialize the ws client.
		let ws_client = WsClientBuilder::default()
			.max_request_body_size(u32::MAX)
			.build(&online.transport.uri)
			.await
			.map_err(|_| "failed to build ws client")?;
		online.transport.client = Some(ws_client);

		// Then, if `at` is not set, set it.
		if self.as_online().at.is_none() {
			let at = self.rpc_get_head().await?;
			self.as_online_mut().at = Some(at);
		}

		Ok(())
	}

	pub(crate) async fn pre_build(mut self) -> Result<Vec<KeyPair>, &'static str> {
		let mut base_kv = match self.mode.clone() {
			Mode::Offline(config) => self.load_state_snapshot(&config.state_snapshot.path)?,
			Mode::Online(config) => {
				self.init_remote_client().await?;
				let kp = self.load_remote().await?;
				if let Some(c) = config.state_snapshot {
					self.save_state_snapshot(&kp, &c.path)?;
				}
				kp
			},
		};

		// inject manual key values.
		if !self.hashed_key_values.is_empty() {
			debug!(
				target: LOG_TARGET,
				"extending externalities with {} manually injected key-values",
				self.hashed_key_values.len()
			);
			base_kv.extend(self.hashed_key_values.clone());
		}

		// exclude manual key values.
		if !self.hashed_blacklist.is_empty() {
			debug!(
				target: LOG_TARGET,
				"excluding externalities from {} keys",
				self.hashed_blacklist.len()
			);
			base_kv.retain(|(k, _)| !self.hashed_blacklist.contains(&k.0))
		}

		Ok(base_kv)
	}
}

// Public methods
impl<B: BlockT + DeserializeOwned> Builder<B> {
	/// Create a new builder.
	pub fn new() -> Self {
		Default::default()
	}

	/// Inject a manual list of key and values to the storage.
	pub fn inject_hashed_key_value(mut self, injections: &[KeyPair]) -> Self {
		for i in injections {
			self.hashed_key_values.push(i.clone());
		}
		self
	}
	/// Inject a hashed prefix. This is treated as-is, and should be pre-hashed.
	///
	/// This should be used to inject a "PREFIX", like a storage (double) map.
	pub fn inject_hashed_prefix(mut self, hashed: &[u8]) -> Self {
		self.hashed_prefixes.push(hashed.to_vec());
		self
	}

	/// Inject a hashed key to scrape. This is treated as-is, and should be pre-hashed.
	///
	/// This should be used to inject a "KEY", like a storage value.
	pub fn inject_hashed_key(mut self, hashed: &[u8]) -> Self {
		self.hashed_keys.push(hashed.to_vec());
		self
	}

	/// Blacklist this hashed key from the final externalities. This is treated as-is, and should be
	/// pre-hashed.
	pub fn blacklist_hashed_key(mut self, hashed: &[u8]) -> Self {
		self.hashed_blacklist.push(hashed.to_vec());
		self
	}

	/// Configure a state snapshot to be used.
	pub fn mode(mut self, mode: Mode<B>) -> Self {
		self.mode = mode;
		self
	}

	/// overwrite the `at` value, if `mode` is set to [`Mode::Online`].
	///
	/// noop if `mode` is [`Mode::Offline`]
	pub fn overwrite_online_at(mut self, at: B::Hash) -> Self {
		if let Mode::Online(mut online) = self.mode.clone() {
			online.at = Some(at);
			self.mode = Mode::Online(online);
		}
		self
	}

	/// Build the test externalities.
	pub async fn build(self) -> Result<TestExternalities, &'static str> {
		let kv = self.pre_build().await?;
		let mut ext = TestExternalities::new_empty();

		info!(target: LOG_TARGET, "injecting a total of {} keys", kv.len());
		for (k, v) in kv {
			let (k, v) = (k.0, v.0);
			// Insert the key,value pair into the test trie backend
			ext.insert(k, v);
		}

		Ok(ext)
	}
}

#[cfg(test)]
mod test_prelude {
	pub(crate) use super::*;
	pub(crate) use sp_runtime::testing::{Block as RawBlock, ExtrinsicWrapper, H256 as Hash};

	pub(crate) type Block = RawBlock<ExtrinsicWrapper<Hash>>;

	pub(crate) fn init_logger() {
		let _ = env_logger::Builder::from_default_env()
			.format_module_path(true)
			.format_level(true)
			.filter_module(LOG_TARGET, log::LevelFilter::Debug)
			.try_init();
	}
}

#[cfg(test)]
mod tests {
	use super::test_prelude::*;

	#[tokio::test]
	async fn can_load_state_snapshot() {
		init_logger();
		Builder::<Block>::new()
			.mode(Mode::Offline(OfflineConfig {
				state_snapshot: SnapshotConfig::new("test_data/proxy_test"),
			}))
			.build()
			.await
			.expect("Can't read state snapshot file")
			.execute_with(|| {});
	}

	#[tokio::test]
	async fn can_exclude_from_cache() {
		init_logger();

		// get the first key from the cache file.
		let some_key = Builder::<Block>::new()
			.mode(Mode::Offline(OfflineConfig {
				state_snapshot: SnapshotConfig::new("test_data/proxy_test"),
			}))
			.build()
			.await
			.expect("Can't read state snapshot file")
			.execute_with(|| {
				let key =
					sp_io::storage::next_key(&[]).expect("some key must exist in the snapshot");
				assert!(sp_io::storage::get(&key).is_some());
				key
			});

		Builder::<Block>::new()
			.mode(Mode::Offline(OfflineConfig {
				state_snapshot: SnapshotConfig::new("test_data/proxy_test"),
			}))
			.blacklist_hashed_key(&some_key)
			.build()
			.await
			.expect("Can't read state snapshot file")
			.execute_with(|| assert!(sp_io::storage::get(&some_key).is_none()));
	}
}

#[cfg(all(test, feature = "remote-test"))]
mod remote_tests {
	use super::test_prelude::*;

	const REMOTE_INACCESSIBLE: &'static str = "Can't reach the remote node. Is it running?";

	#[tokio::test]
	async fn can_build_one_pallet() {
		init_logger();
		Builder::<Block>::new()
			.mode(Mode::Online(OnlineConfig {
				pallets: vec!["System".to_owned()],
				..Default::default()
			}))
			.build()
			.await
			.expect(REMOTE_INACCESSIBLE)
			.execute_with(|| {});
	}

	#[tokio::test]
	async fn can_build_few_pallet() {
		init_logger();
		Builder::<Block>::new()
			.mode(Mode::Online(OnlineConfig {
				pallets: vec![
					"Proxy".to_owned(),
					"Multisig".to_owned(),
					"PhragmenElection".to_owned(),
				],
				..Default::default()
			}))
			.build()
			.await
			.expect(REMOTE_INACCESSIBLE)
			.execute_with(|| {});
	}

	#[tokio::test]
	async fn sanity_check_decoding() {
		use pallet_elections_phragmen::SeatHolder;
		use sp_core::crypto::Ss58Codec;
		type AccountId = sp_runtime::AccountId32;
		type Balance = u128;
		frame_support::generate_storage_alias!(
			PhragmenElection,
			Members =>
			Value<Vec<SeatHolder<AccountId, Balance>>>
		);

		init_logger();
		Builder::<Block>::new()
			.mode(Mode::Online(OnlineConfig {
				pallets: vec!["PhragmenElection".to_owned()],
				..Default::default()
			}))
			.build()
			.await
			.expect(REMOTE_INACCESSIBLE)
			.execute_with(|| {
				// Gav's polkadot account. 99% this will be in the council.
				let gav_polkadot =
					AccountId::from_ss58check("13RDY9nrJpyTDBSUdBw12dGwhk19sGwsrVZ2bxkzYHBSagP2")
						.unwrap();
				let members = Members::get().unwrap();
				assert!(members
					.iter()
					.map(|s| s.who.clone())
					.find(|a| a == &gav_polkadot)
					.is_some());
			});
	}

	#[tokio::test]
	async fn can_create_state_snapshot() {
		init_logger();
		Builder::<Block>::new()
			.mode(Mode::Online(OnlineConfig {
				state_snapshot: Some(SnapshotConfig::new("test_snapshot_to_remove.bin")),
				pallets: vec!["Balances".to_owned()],
				..Default::default()
			}))
			.build()
			.await
			.expect(REMOTE_INACCESSIBLE)
			.execute_with(|| {});

		let to_delete = std::fs::read_dir(SnapshotConfig::default().path)
			.unwrap()
			.into_iter()
			.map(|d| d.unwrap())
			.filter(|p| p.path().extension().unwrap_or_default() == "bin")
			.collect::<Vec<_>>();

		assert!(to_delete.len() > 0);

		for d in to_delete {
			std::fs::remove_file(d.path()).unwrap();
		}
	}

	#[tokio::test]
	async fn can_fetch_all() {
		init_logger();
		Builder::<Block>::new()
			.build()
			.await
			.expect(REMOTE_INACCESSIBLE)
			.execute_with(|| {});
	}
}<|MERGE_RESOLUTION|>--- conflicted
+++ resolved
@@ -173,16 +173,10 @@
 }
 
 /// Builder for remote-externalities.
-<<<<<<< HEAD
-pub struct Builder<B: BlockT + DeserializeOwned> {
-	/// Custom key-pairs to be injected into the externalities.
-	inject: Vec<KeyPair>,
-=======
 pub struct Builder<B: BlockT> {
 	/// Custom key-pairs to be injected into the externalities. The *hashed* keys and values must
 	/// be given.
 	hashed_key_values: Vec<KeyPair>,
->>>>>>> 9d01cac4
 	/// Storage entry key prefixes to be injected into the externalities. The *hashed* prefix must
 	/// be given.
 	hashed_prefixes: Vec<Vec<u8>>,
