[package]
name = "pallet-staking"
version = "4.0.0-dev"
authors = ["Parity Technologies <admin@parity.io>"]
edition = "2018"
license = "Apache-2.0"
homepage = "https://substrate.dev"
repository = "https://github.com/paritytech/substrate/"
description = "FRAME pallet staking"
readme = "README.md"

[package.metadata.docs.rs]
targets = ["x86_64-unknown-linux-gnu"]

[dependencies]
static_assertions = "1.1.0"
serde = { version = "1.0.126", optional = true }
codec = { package = "parity-scale-codec", version = "2.0.0", default-features = false, features = ["derive"] }
<<<<<<< HEAD
sp-core = { version = "3.0.0", path = "../../primitives/core", optional = true }
sp-std = { version = "3.0.0", default-features = false, path = "../../primitives/std" }
sp-io ={ version = "3.0.0", default-features = false, path = "../../primitives/io" }
sp-runtime = { version = "3.0.0", default-features = false, path = "../../primitives/runtime" }
sp-staking = { version = "3.0.0", default-features = false, path = "../../primitives/staking" }
sp-tracing = { version = "3.0.0", path = "../../primitives/tracing", optional = true }
frame-support = { version = "3.0.0", default-features = false, path = "../support" }
frame-system = { version = "3.0.0", default-features = false, path = "../system" }
pallet-authorship = { version = "3.0.0", default-features = false, path = "../authorship" }
pallet-balances = { version = "3.0.0", path = "../balances", optional = true }
pallet-session = { version = "3.0.0", default-features = false, features = ["historical"], path = "../session" }
pallet-staking-reward-curve = { version = "3.0.0", path = "../staking/reward-curve", optional = true }
pallet-timestamp = { version = "3.0.0", path = "../timestamp", optional = true }
sp-application-crypto = { version = "3.0.0", default-features = false, path = "../../primitives/application-crypto" }
frame-election-provider-support = { version = "3.0.0", default-features = false, path = "../election-provider-support" }
=======
sp-std = { version = "4.0.0-dev", default-features = false, path = "../../primitives/std" }
sp-io ={ version = "4.0.0-dev", default-features = false, path = "../../primitives/io" }
sp-runtime = { version = "4.0.0-dev", default-features = false, path = "../../primitives/runtime" }
sp-staking = { version = "4.0.0-dev", default-features = false, path = "../../primitives/staking" }
frame-support = { version = "4.0.0-dev", default-features = false, path = "../support" }
frame-system = { version = "4.0.0-dev", default-features = false, path = "../system" }
pallet-session = { version = "4.0.0-dev", default-features = false, features = ["historical"], path = "../session" }
pallet-authorship = { version = "4.0.0-dev", default-features = false, path = "../authorship" }
sp-application-crypto = { version = "4.0.0-dev", default-features = false, path = "../../primitives/application-crypto" }
frame-election-provider-support = { version = "4.0.0-dev", default-features = false, path = "../election-provider-support" }
>>>>>>> dbd21b96
log = { version = "0.4.14", default-features = false }
paste = "1.0"

# Optional imports for benchmarking
frame-benchmarking = { version = "4.0.0-dev", default-features = false, path = "../benchmarking", optional = true }
rand_chacha = { version = "0.2", default-features = false, optional = true }

# Optional imports for making voter bags lists
chrono = { version = "0.4.19", optional = true }
git2 = { version = "0.13.20", default-features = false, optional = true }
num-format = { version = "0.4.0", optional = true }

[dev-dependencies]
<<<<<<< HEAD
sp-storage = { version = "3.0.0", path = "../../primitives/storage" }
sp-tracing = { version = "3.0.0", path = "../../primitives/tracing" }
sp-core = { version = "3.0.0", path = "../../primitives/core" }
sp-npos-elections = { version = "3.0.0", path = "../../primitives/npos-elections", features = ["mocks"] }
pallet-balances = { version = "3.0.0", path = "../balances" }
pallet-timestamp = { version = "3.0.0", path = "../timestamp" }
pallet-staking-reward-curve = { version = "3.0.0", path = "../staking/reward-curve" }
substrate-test-utils = { version = "3.0.0", path = "../../test-utils" }
frame-benchmarking = { version = "3.1.0", path = "../benchmarking" }
frame-election-provider-support = { version = "3.0.0", features = ["runtime-benchmarks"], path = "../election-provider-support" }
rand = "0.8.4"
=======
sp-storage = { version = "4.0.0-dev", path = "../../primitives/storage" }
sp-tracing = { version = "4.0.0-dev", path = "../../primitives/tracing" }
sp-core = { version = "4.0.0-dev", path = "../../primitives/core" }
pallet-balances = { version = "4.0.0-dev", path = "../balances" }
pallet-timestamp = { version = "4.0.0-dev", path = "../timestamp" }
pallet-staking-reward-curve = { version = "4.0.0-dev",  path = "../staking/reward-curve" }
substrate-test-utils = { version = "4.0.0-dev", path = "../../test-utils" }
frame-benchmarking = { version = "4.0.0-dev", path = "../benchmarking" }
frame-election-provider-support = { version = "4.0.0-dev", features = ["runtime-benchmarks"], path = "../election-provider-support" }
>>>>>>> dbd21b96
rand_chacha = { version = "0.2" }
parking_lot = "0.11.1"
hex = "0.4"

[features]
default = ["std"]
std = [
	"serde",
	"codec/std",
	"sp-std/std",
	"sp-io/std",
	"frame-support/std",
	"sp-runtime/std",
	"sp-staking/std",
	"pallet-session/std",
	"frame-system/std",
	"pallet-authorship/std",
	"sp-application-crypto/std",
	"log/std",
	"frame-election-provider-support/std",
]
runtime-benchmarks = [
	"frame-benchmarking",
	"frame-election-provider-support/runtime-benchmarks",
	"rand_chacha",
]
try-runtime = ["frame-support/try-runtime"]
make-bags = [
	"chrono",
	"git2",
	"num-format",
	"pallet-staking-reward-curve",
	"pallet-balances",
	"pallet-timestamp",
	"sp-core",
	"sp-tracing",
	"std",
]<|MERGE_RESOLUTION|>--- conflicted
+++ resolved
@@ -16,23 +16,6 @@
 static_assertions = "1.1.0"
 serde = { version = "1.0.126", optional = true }
 codec = { package = "parity-scale-codec", version = "2.0.0", default-features = false, features = ["derive"] }
-<<<<<<< HEAD
-sp-core = { version = "3.0.0", path = "../../primitives/core", optional = true }
-sp-std = { version = "3.0.0", default-features = false, path = "../../primitives/std" }
-sp-io ={ version = "3.0.0", default-features = false, path = "../../primitives/io" }
-sp-runtime = { version = "3.0.0", default-features = false, path = "../../primitives/runtime" }
-sp-staking = { version = "3.0.0", default-features = false, path = "../../primitives/staking" }
-sp-tracing = { version = "3.0.0", path = "../../primitives/tracing", optional = true }
-frame-support = { version = "3.0.0", default-features = false, path = "../support" }
-frame-system = { version = "3.0.0", default-features = false, path = "../system" }
-pallet-authorship = { version = "3.0.0", default-features = false, path = "../authorship" }
-pallet-balances = { version = "3.0.0", path = "../balances", optional = true }
-pallet-session = { version = "3.0.0", default-features = false, features = ["historical"], path = "../session" }
-pallet-staking-reward-curve = { version = "3.0.0", path = "../staking/reward-curve", optional = true }
-pallet-timestamp = { version = "3.0.0", path = "../timestamp", optional = true }
-sp-application-crypto = { version = "3.0.0", default-features = false, path = "../../primitives/application-crypto" }
-frame-election-provider-support = { version = "3.0.0", default-features = false, path = "../election-provider-support" }
-=======
 sp-std = { version = "4.0.0-dev", default-features = false, path = "../../primitives/std" }
 sp-io ={ version = "4.0.0-dev", default-features = false, path = "../../primitives/io" }
 sp-runtime = { version = "4.0.0-dev", default-features = false, path = "../../primitives/runtime" }
@@ -43,7 +26,11 @@
 pallet-authorship = { version = "4.0.0-dev", default-features = false, path = "../authorship" }
 sp-application-crypto = { version = "4.0.0-dev", default-features = false, path = "../../primitives/application-crypto" }
 frame-election-provider-support = { version = "4.0.0-dev", default-features = false, path = "../election-provider-support" }
->>>>>>> dbd21b96
+sp-core = { version = "3.0.0", path = "../../primitives/core", optional = true }
+pallet-timestamp = { version = "3.0.0", path = "../timestamp", optional = true }
+pallet-staking-reward-curve = { version = "3.0.0", path = "../staking/reward-curve", optional = true }
+pallet-balances = { version = "3.0.0", path = "../balances", optional = true }
+sp-tracing = { version = "3.0.0", path = "../../primitives/tracing", optional = true }
 log = { version = "0.4.14", default-features = false }
 paste = "1.0"
 
@@ -57,19 +44,6 @@
 num-format = { version = "0.4.0", optional = true }
 
 [dev-dependencies]
-<<<<<<< HEAD
-sp-storage = { version = "3.0.0", path = "../../primitives/storage" }
-sp-tracing = { version = "3.0.0", path = "../../primitives/tracing" }
-sp-core = { version = "3.0.0", path = "../../primitives/core" }
-sp-npos-elections = { version = "3.0.0", path = "../../primitives/npos-elections", features = ["mocks"] }
-pallet-balances = { version = "3.0.0", path = "../balances" }
-pallet-timestamp = { version = "3.0.0", path = "../timestamp" }
-pallet-staking-reward-curve = { version = "3.0.0", path = "../staking/reward-curve" }
-substrate-test-utils = { version = "3.0.0", path = "../../test-utils" }
-frame-benchmarking = { version = "3.1.0", path = "../benchmarking" }
-frame-election-provider-support = { version = "3.0.0", features = ["runtime-benchmarks"], path = "../election-provider-support" }
-rand = "0.8.4"
-=======
 sp-storage = { version = "4.0.0-dev", path = "../../primitives/storage" }
 sp-tracing = { version = "4.0.0-dev", path = "../../primitives/tracing" }
 sp-core = { version = "4.0.0-dev", path = "../../primitives/core" }
@@ -79,7 +53,7 @@
 substrate-test-utils = { version = "4.0.0-dev", path = "../../test-utils" }
 frame-benchmarking = { version = "4.0.0-dev", path = "../benchmarking" }
 frame-election-provider-support = { version = "4.0.0-dev", features = ["runtime-benchmarks"], path = "../election-provider-support" }
->>>>>>> dbd21b96
+rand = "0.8.4"
 rand_chacha = { version = "0.2" }
 parking_lot = "0.11.1"
 hex = "0.4"
