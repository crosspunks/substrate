// This file is part of Substrate.

// Copyright (C) 2019-2020 Parity Technologies (UK) Ltd.
// SPDX-License-Identifier: Apache-2.0

// Licensed under the Apache License, Version 2.0 (the "License");
// you may not use this file except in compliance with the License.
// You may obtain a copy of the License at
//
// 	http://www.apache.org/licenses/LICENSE-2.0
//
// Unless required by applicable law or agreed to in writing, software
// distributed under the License is distributed on an "AS IS" BASIS,
// WITHOUT WARRANTIES OR CONDITIONS OF ANY KIND, either express or implied.
// See the License for the specific language governing permissions and
// limitations under the License.

// Benchmarks for Utility Pallet

#![cfg_attr(not(feature = "std"), no_std)]

use codec::Encode;
use sp_std::vec;
use sp_std::prelude::*;
use sp_core::{ChangesTrieConfiguration, storage::well_known_keys};
use sp_runtime::traits::Hash;
use frame_benchmarking::{benchmarks, whitelisted_caller};
use frame_support::traits::Get;
use frame_support::storage::{self, StorageMap};
use frame_system::{Module as System, Call, RawOrigin, DigestItemOf, AccountInfo};

mod mock;

pub struct Module<T: Trait>(System<T>);
pub trait Trait: frame_system::Trait {}

benchmarks! {
	_ { }

	remark {
		let b in 0 .. T::MaximumBlockLength::get();
		let remark_message = vec![1; b as usize];
		let caller = whitelisted_caller();
	}: _(RawOrigin::Signed(caller), remark_message)

	set_heap_pages {
	}: _(RawOrigin::Root, Default::default())

	// `set_code` was not benchmarked because it is pretty hard to come up with a real
	// Wasm runtime to test the upgrade with. But this is okay because we will make
	// `set_code` take a full block anyway.

	#[extra]
	set_code_without_checks {
		// Assume Wasm ~4MB
		let code = vec![1; 4_000_000 as usize];
	}: _(RawOrigin::Root, code)
	verify {
		let current_code = storage::unhashed::get_raw(well_known_keys::CODE).ok_or("Code not stored.")?;
		assert_eq!(current_code.len(), 4_000_000 as usize);
	}

	set_changes_trie_config {
		let d = 1000;

		let digest_item = DigestItemOf::<T>::Other(vec![]);

		for i in 0 .. d {
			System::<T>::deposit_log(digest_item.clone());
		}
		let changes_trie_config = ChangesTrieConfiguration {
			digest_interval: d,
			digest_levels: d,
		};
	}: _(RawOrigin::Root, Some(changes_trie_config))
	verify {
		assert_eq!(System::<T>::digest().logs.len(), (d + 1) as usize)
	}

	set_storage {
		let i in 1 .. 1000;

		// Set up i items to add
		let mut items = Vec::new();
		for j in 0 .. i {
			let hash = (i, j).using_encoded(T::Hashing::hash).as_ref().to_vec();
			items.push((hash.clone(), hash.clone()));
		}
	}: _(RawOrigin::Root, items)
	verify {
		let last_hash = (i, i - 1).using_encoded(T::Hashing::hash);
		let value = storage::unhashed::get_raw(last_hash.as_ref()).ok_or("No value stored")?;
		assert_eq!(value, last_hash.as_ref().to_vec());
	}

	kill_storage {
		let i in 1 .. 1000;

		// Add i items to storage
		let mut items = Vec::new();
		for j in 0 .. i {
			let hash = (i, j).using_encoded(T::Hashing::hash).as_ref().to_vec();
			storage::unhashed::put_raw(&hash, &hash);
			items.push(hash);
		}

		// We will verify this value is removed
		let last_hash = (i, i - 1).using_encoded(T::Hashing::hash);
		let value = storage::unhashed::get_raw(last_hash.as_ref()).ok_or("No value stored")?;
		assert_eq!(value, last_hash.as_ref().to_vec());

	}: _(RawOrigin::Root, items)
	verify {
		assert_eq!(storage::unhashed::get_raw(last_hash.as_ref()), None);
	}

	kill_prefix {
		let p in 1 .. 1000;

		let prefix = p.using_encoded(T::Hashing::hash).as_ref().to_vec();
		// add p items that share a prefix
		for i in 0 .. p {
			let hash = (p, i).using_encoded(T::Hashing::hash).as_ref().to_vec();
			let key = [&prefix[..], &hash[..]].concat();
			storage::unhashed::put_raw(&key, &key);
		}

		// We will verify this value is removed
		let last_hash = (p, p - 1).using_encoded(T::Hashing::hash).as_ref().to_vec();
		let last_key = [&prefix[..], &last_hash[..]].concat();
		let value = storage::unhashed::get_raw(&last_key).ok_or("No value stored")?;
		assert_eq!(value, last_key);

	}: _(RawOrigin::Root, prefix, p)
	verify {
		assert_eq!(storage::unhashed::get_raw(&last_key), None);
	}
<<<<<<< HEAD
=======

	suicide {
		let caller: T::AccountId = whitelisted_caller();
		let account_info = AccountInfo::<T::Index, T::AccountData> {
			nonce: 1337u32.into(),
			refcount: 0,
			data: T::AccountData::default()
		};
		frame_system::Account::<T>::insert(&caller, account_info);
		let new_account_info = System::<T>::account(caller.clone());
		assert_eq!(new_account_info.nonce, 1337u32.into());
	}: _(RawOrigin::Signed(caller.clone()))
	verify {
		let account_info = System::<T>::account(&caller);
		assert_eq!(account_info.nonce, 0u32.into());
	}
>>>>>>> 210300dc
}

#[cfg(test)]
mod tests {
	use super::*;
	use crate::mock::{new_test_ext, Test};
	use frame_support::assert_ok;

	#[test]
	fn test_benchmarks() {
		new_test_ext().execute_with(|| {
			assert_ok!(test_benchmark_remark::<Test>());
			assert_ok!(test_benchmark_set_heap_pages::<Test>());
			assert_ok!(test_benchmark_set_code_without_checks::<Test>());
			assert_ok!(test_benchmark_set_changes_trie_config::<Test>());
			assert_ok!(test_benchmark_set_storage::<Test>());
			assert_ok!(test_benchmark_kill_storage::<Test>());
			assert_ok!(test_benchmark_kill_prefix::<Test>());
		});
	}
}<|MERGE_RESOLUTION|>--- conflicted
+++ resolved
@@ -135,25 +135,6 @@
 	verify {
 		assert_eq!(storage::unhashed::get_raw(&last_key), None);
 	}
-<<<<<<< HEAD
-=======
-
-	suicide {
-		let caller: T::AccountId = whitelisted_caller();
-		let account_info = AccountInfo::<T::Index, T::AccountData> {
-			nonce: 1337u32.into(),
-			refcount: 0,
-			data: T::AccountData::default()
-		};
-		frame_system::Account::<T>::insert(&caller, account_info);
-		let new_account_info = System::<T>::account(caller.clone());
-		assert_eq!(new_account_info.nonce, 1337u32.into());
-	}: _(RawOrigin::Signed(caller.clone()))
-	verify {
-		let account_info = System::<T>::account(&caller);
-		assert_eq!(account_info.nonce, 0u32.into());
-	}
->>>>>>> 210300dc
 }
 
 #[cfg(test)]
