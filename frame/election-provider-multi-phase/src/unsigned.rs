--- conflicted
+++ resolved
@@ -29,7 +29,7 @@
 	CompactSolution, ElectionResult, assignment_ratio_to_staked_normalized,
 	assignment_staked_to_ratio_normalized, is_score_better, seq_phragmen,
 };
-use sp_runtime::{offchain::storage::StorageValueRef, traits::TrailingZeroInput, SaturatedConversion};
+use sp_runtime::{DispatchError, SaturatedConversion, offchain::storage::StorageValueRef, traits::TrailingZeroInput};
 use sp_std::{cmp::Ordering, convert::TryFrom, vec::Vec};
 
 /// Storage key used to store the last block number at which offchain worker ran.
@@ -233,7 +233,7 @@
 	) -> Result<(), MinerError> {
 		Self::unsigned_pre_dispatch_checks(raw_solution).map_err(|err| {
 			log!(debug, "pre-dispatch checks failed for {} solution: {:?}", solution_type, err);
-			MinerError::PreDispatchChecksFailed
+			MinerError::PreDispatchChecksFailed(err)
 		})?;
 
 		Self::feasibility_check(raw_solution.clone(), ElectionCompute::Unsigned).map_err(|err| {
@@ -254,25 +254,7 @@
 		iters: usize,
 	) -> Result<(RawSolution<CompactOf<T>>, SolutionOrSnapshotSize), MinerError> {
 		let (raw_solution, witness) = Self::mine_solution(iters)?;
-<<<<<<< HEAD
-
-		// ensure that this will pass the pre-dispatch checks
-		Self::unsigned_pre_dispatch_checks(&raw_solution).map_err(|e| {
-			log!(warn, "pre-dispatch-checks failed for mined solution: {:?}", e);
-			MinerError::PreDispatchChecksFailed(e)
-		})?;
-
-		// ensure that this is a feasible solution
-		let _ = Self::feasibility_check(raw_solution.clone(), ElectionCompute::Unsigned).map_err(
-			|e| {
-				log!(warn, "feasibility-check failed for mined solution: {:?}", e);
-				MinerError::from(e)
-			},
-		)?;
-
-=======
 		Self::basic_checks(&raw_solution, "mined")?;
->>>>>>> 90cfb952
 		Ok((raw_solution, witness))
 	}
 
@@ -769,15 +751,6 @@
 		CurrentPhase, InvalidTransaction, Phase, QueuedSolution, TransactionSource,
 		TransactionValidityError,
 		mock::{
-<<<<<<< HEAD
-			ExtBuilder, Extrinsic, MinerMaxWeight, MultiPhase, Origin, Runtime, TestCompact,
-			roll_to, roll_to_with_ocw, witness,
-		},
-	};
-	use frame_support::{assert_noop, assert_ok, dispatch::Dispatchable, traits::OffchainWorker};
-	use mock::Call as OuterCall;
-	use frame_election_provider_support::Assignment;
-=======
 			Call as OuterCall, ExtBuilder, Extrinsic, MinerMaxWeight, MultiPhase, Origin, Runtime,
 			TestCompact, TrimHelpers, roll_to, roll_to_with_ocw, trim_helpers, witness,
 			UnsignedPhase, BlockNumber, System,
@@ -787,7 +760,6 @@
 	use frame_support::{assert_noop, assert_ok, dispatch::Dispatchable, traits::OffchainWorker};
 	use sp_npos_elections::IndexAssignment;
 	use sp_runtime::offchain::storage_lock::{StorageLock, BlockAndTime};
->>>>>>> 90cfb952
 	use sp_runtime::{traits::ValidateUnsigned, PerU16};
 
 	type Assignment = crate::unsigned::Assignment<Runtime>;
@@ -1027,17 +999,10 @@
 			roll_to(25);
 			assert!(MultiPhase::current_phase().is_unsigned());
 
-<<<<<<< HEAD
-			assert!(matches!(
-				MultiPhase::mine_check_and_submit().unwrap_err(),
-				MinerError::PreDispatchChecksFailed(_),
-			));
-=======
 			assert_eq!(
 				MultiPhase::mine_check_save_submit().unwrap_err(),
-				MinerError::PreDispatchChecksFailed,
+				MinerError::PreDispatchChecksFailed(DispatchError::Module{ index: 2, error: 1, message: Some("PreDispatchWrongWinnerCount")}),
 			);
->>>>>>> 90cfb952
 		})
 	}
 
@@ -1372,7 +1337,7 @@
 			};
 
 			// Custom(3) maps to PreDispatchChecksFailed
-			let pre_dispatch_check_error = TransactionValidityError::Invalid(InvalidTransaction::Custom(3));
+			let pre_dispatch_check_error = TransactionValidityError::Invalid(InvalidTransaction::Custom(7));
 			assert_eq!(
 				<MultiPhase as ValidateUnsigned>::validate_unsigned(TransactionSource::Local, &call)
 					.unwrap_err(),
