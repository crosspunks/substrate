--- conflicted
+++ resolved
@@ -43,11 +43,7 @@
 sc-tracing = { version = "2.0.0", path = "../tracing" }
 chrono = "0.4.10"
 serde = "1.0.111"
-<<<<<<< HEAD
-tracing = "0.1.21"
-=======
 tracing = "0.1.22"
->>>>>>> dcf6a3ae
 tracing-log = "0.1.1"
 tracing-subscriber = "0.2.15"
 sc-cli-proc-macro = { version = "2.0.0", path = "./proc-macro" }
