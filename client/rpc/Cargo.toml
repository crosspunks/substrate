--- conflicted
+++ resolved
@@ -38,11 +38,7 @@
 hash-db = { version = "0.15.2", default-features = false }
 parking_lot = "0.11.1"
 lazy_static = { version = "1.4.0", optional = true }
-<<<<<<< HEAD
-jsonrpsee = { git = "https://github.com/paritytech/jsonrpsee", branch = "dp-debug-substrate-tests", features = ["server"] }
-=======
 jsonrpsee = { git = "https://github.com/paritytech/jsonrpsee", rev = "0b7614884ea24fd1e00ffb406a79d48e0be8dee1", features = ["server"] }
->>>>>>> 669e2cab
 sc-transaction-pool-api = { version = "4.0.0-dev", path = "../transaction-pool/api" }
 
 [dev-dependencies]
