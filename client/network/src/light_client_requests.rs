--- conflicted
+++ resolved
@@ -177,16 +177,10 @@
 	type Block =
 		sp_runtime::generic::Block<Header<u64, BlakeTwo256>, substrate_test_runtime::Extrinsic>;
 
-<<<<<<< HEAD
 	fn send_receive(request: sender::Request<Block>, pool: &LocalPool, hashed_value: bool) {
 		let client = Arc::new(substrate_test_runtime_client::new(hashed_value));
-		let (handler, protocol_config) = handler::LightClientRequestHandler::new(&protocol_id(), client);
-=======
-	fn send_receive(request: sender::Request<Block>, pool: &LocalPool) {
-		let client = Arc::new(substrate_test_runtime_client::new());
 		let (handler, protocol_config) =
 			handler::LightClientRequestHandler::new(&protocol_id(), client);
->>>>>>> 7dcc77b9
 		pool.spawner().spawn_obj(handler.run().boxed().into()).unwrap();
 
 		let (_peer_set, peer_set_handle) = peerset();
@@ -241,14 +235,7 @@
 		};
 
 		let mut pool = LocalPool::new();
-<<<<<<< HEAD
-		send_receive(sender::Request::Call {
-			request,
-			sender: chan.0,
-		}, &pool, hashed_value);
-=======
-		send_receive(sender::Request::Call { request, sender: chan.0 }, &pool);
->>>>>>> 7dcc77b9
+		send_receive(sender::Request::Call { request, sender: chan.0 }, &pool, hashed_value);
 		assert_eq!(vec![42], pool.run_until(chan.1).unwrap().unwrap());
 		//              ^--- from `DummyFetchChecker::check_execution_proof`
 	}
@@ -267,14 +254,7 @@
 			retry_count: None,
 		};
 		let mut pool = LocalPool::new();
-<<<<<<< HEAD
-		send_receive(sender::Request::Read {
-			request,
-			sender: chan.0,
-		}, &pool, hashed_value);
-=======
-		send_receive(sender::Request::Read { request, sender: chan.0 }, &pool);
->>>>>>> 7dcc77b9
+		send_receive(sender::Request::Read { request, sender: chan.0 }, &pool, hashed_value);
 		assert_eq!(
 			Some(vec![42]),
 			pool.run_until(chan.1).unwrap().unwrap().remove(&b":key"[..]).unwrap()
@@ -298,14 +278,7 @@
 			retry_count: None,
 		};
 		let mut pool = LocalPool::new();
-<<<<<<< HEAD
-		send_receive(sender::Request::ReadChild {
-			request,
-			sender: chan.0,
-		}, &pool, hashed_value);
-=======
-		send_receive(sender::Request::ReadChild { request, sender: chan.0 }, &pool);
->>>>>>> 7dcc77b9
+		send_receive(sender::Request::ReadChild { request, sender: chan.0 }, &pool, hashed_value);
 		assert_eq!(
 			Some(vec![42]),
 			pool.run_until(chan.1).unwrap().unwrap().remove(&b":key"[..]).unwrap()
@@ -323,14 +296,7 @@
 			retry_count: None,
 		};
 		let mut pool = LocalPool::new();
-<<<<<<< HEAD
-		send_receive(sender::Request::Header {
-			request,
-			sender: chan.0,
-		}, &pool, true);
-=======
-		send_receive(sender::Request::Header { request, sender: chan.0 }, &pool);
->>>>>>> 7dcc77b9
+		send_receive(sender::Request::Header { request, sender: chan.0 }, &pool, true);
 		// The remote does not know block 1:
 		assert_matches!(pool.run_until(chan.1).unwrap(), Err(ClientError::RemoteFetchFailed));
 	}
@@ -353,14 +319,7 @@
 			retry_count: None,
 		};
 		let mut pool = LocalPool::new();
-<<<<<<< HEAD
-		send_receive(sender::Request::Changes {
-			request,
-			sender: chan.0,
-		}, &pool, true);
-=======
-		send_receive(sender::Request::Changes { request, sender: chan.0 }, &pool);
->>>>>>> 7dcc77b9
+		send_receive(sender::Request::Changes { request, sender: chan.0 }, &pool, true);
 		assert_eq!(vec![(100, 2)], pool.run_until(chan.1).unwrap().unwrap());
 		//              ^--- from `DummyFetchChecker::check_changes_proof`
 	}
